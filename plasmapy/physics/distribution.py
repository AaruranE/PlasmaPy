--- conflicted
+++ resolved
@@ -1,5 +1,4 @@
 """Functions to deal with distribution : generate, fit, calculate"""
-<<<<<<< HEAD
 
 from astropy import units
 
@@ -9,11 +8,6 @@
 from plasmapy.constants import (m_p, m_e, c, mu0, k_B, e, eps0, pi, e)
 from plasmapy.atomic import (ion_mass, charge_state)
 from plasmapy.atomic.atomic import _is_electron as is_electron
-=======
-import astropy as astropy
-from astropy import units as u
-from .parameters import thermal_speed
->>>>>>> 69712cb4
 import numpy as np
 
 
